--- conflicted
+++ resolved
@@ -1,8 +1,8 @@
 import os
 from dataclasses import dataclass
 from functools import partial
-<<<<<<< HEAD
 import time
+import tyro
 import imageio
 import cv2
 import os
@@ -12,23 +12,12 @@
 import numpy as np
 from loguru import logger as guru
 from typing import Literal, cast
-=======
-from typing import Literal
-
-import imageio
-import numpy as np
-import torch
-import torch.nn.functional as F
-import tyro
-from roma import roma
->>>>>>> 713129c3
 from tqdm import tqdm
 
 from flow3d.data.base_dataset import BaseDataset
 from flow3d.data.utils import (
     SceneNormDict,
     get_tracks_3d_for_query_frame,
-    masked_median_blur,
     median_filter_2d,
     normal_from_depth_image,
     normalize_coords,
@@ -158,14 +147,10 @@
     def get_Ks(self) -> torch.Tensor:
         return self.Ks
 
-<<<<<<< HEAD
-    def get_image(self, index) -> torch.Tensor:
-=======
     def get_img_wh(self) -> tuple[int, int]:
         return self.get_image(0).shape[1::-1]
 
-    def get_image(self, index):
->>>>>>> 713129c3
+    def get_image(self, index) -> torch.Tensor:
         if self.imgs[index] is None:
             self.imgs[index] = self.load_image(index)
         img = cast(torch.Tensor, self.imgs[index])
